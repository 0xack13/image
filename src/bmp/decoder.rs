use std::cmp;
use std::io::{Read, Seek, SeekFrom};
use std::io;
use std::iter::{Iterator, repeat, Rev};
use std::slice::ChunksMut;

use byteorder::{ReadBytesExt, LittleEndian};

use image::{
    DecodingResult,
    ImageResult,
    ImageDecoder,
    ImageError
};
use color::ColorType;

const BITMAPCOREHEADER_SIZE: u32 = 12;
const BITMAPINFOHEADER_SIZE: u32 = 40;
const BITMAPV2HEADER_SIZE: u32 = 52;
const BITMAPV3HEADER_SIZE: u32 = 56;
const BITMAPV4HEADER_SIZE: u32 = 108;
const BITMAPV5HEADER_SIZE: u32 = 124;

static LOOKUP_TABLE_3_BIT_TO_8_BIT: [u8; 8] = [0, 36, 73, 109, 146, 182, 219, 255];
static LOOKUP_TABLE_4_BIT_TO_8_BIT: [u8; 16] = [0, 17, 34, 51, 68, 85, 102, 119, 136, 153, 170, 187, 204, 221, 238, 255];
static LOOKUP_TABLE_5_BIT_TO_8_BIT: [u8; 32] = [0, 8, 16, 25, 33, 41, 49, 58, 66, 74, 82, 90, 99, 107, 115, 123, 132, 140, 148, 156, 165, 173, 181, 189, 197, 206, 214, 222, 230, 239, 247, 255];
static LOOKUP_TABLE_6_BIT_TO_8_BIT: [u8; 64] = [0, 4, 8, 12, 16, 20, 24, 28, 32, 36, 40, 45, 49, 53, 57, 61, 65, 69, 73, 77, 81, 85, 89, 93, 97, 101, 105, 109, 113, 117, 121, 125, 130, 134, 138, 142, 146, 150, 154, 158, 162, 166, 170, 174, 178, 182, 186, 190, 194, 198, 202, 206, 210, 215, 219, 223, 227, 231, 235, 239, 243, 247, 251, 255];

static R5_G5_B5_COLOR_MASK: Bitfields = Bitfields {
    r: Bitfield { len: 5, shift: 10 },
    g: Bitfield { len: 5, shift: 5 },
    b: Bitfield { len: 5, shift: 0 },
    a: Bitfield { len: 0, shift: 0 }
};
const R8_G8_B8_COLOR_MASK: Bitfields = Bitfields {
    r: Bitfield { len: 8, shift: 24 },
    g: Bitfield { len: 8, shift: 16 },
    b: Bitfield { len: 8, shift: 8 },
    a: Bitfield { len: 0, shift: 0 }
};

const RLE_ESCAPE: u8 = 0;
const RLE_ESCAPE_EOL: u8 = 0;
const RLE_ESCAPE_EOF: u8 = 1;
const RLE_ESCAPE_DELTA: u8 = 2;

/// The maximum width/height the decoder will process.
const MAX_WIDTH_HEIGHT: i32 = 65535;

#[derive(PartialEq, Copy, Clone)]
enum ImageType {
    Palette,
    RGB16,
    RGB24,
    RGB32,
    RGBA32,
    RLE8,
    RLE4,
    Bitfields16,
    Bitfields32,
}

#[derive(PartialEq)]
enum BMPHeaderType {
    CoreHeader,
    InfoHeader,
    V2Header,
    V3Header,
    V4Header,
    V5Header,
}

#[derive(PartialEq)]
enum FormatFullBytes {
    FormatRGB24,
    FormatRGB32,
    FormatRGBA32,
    Format888
}

enum Chunker<'a> {
    FromTop(ChunksMut<'a, u8>),
    FromBottom(Rev<ChunksMut<'a, u8>>),
}

pub struct RowIterator<'a> {
    chunks: Chunker<'a>
}

impl<'a> Iterator for RowIterator<'a> {
    type Item = &'a mut [u8];

    #[inline(always)]
    fn next(&mut self) -> Option<&'a mut [u8]> {
        match self.chunks {
            Chunker::FromTop(ref mut chunks) => chunks.next(),
            Chunker::FromBottom(ref mut chunks) => chunks.next()
        }
    }
}

/// Convenience function to check if the combination of width, length and number of
/// channels would result in a buffer that would overflow.
fn check_for_overflow(width: i32, length: i32, channels: usize) -> ImageResult<()> {
    num_bytes(width, length, channels).map(|_| ()).ok_or_else(|| ImageError::FormatError("Image would require a buffer that is too large to be represented!".to_owned()))
}

/// Calculate how many many bytes a buffer holding a decoded image with these properties would
/// require. Returns `None` if the buffer size would overflow or if one of the sizes are negative.
fn num_bytes(width: i32, length: i32, channels: usize) -> Option<usize> {
    if width <= 0 || length <= 0 {
        None
    } else {
        match channels.checked_mul(width as usize) {
            Some(n) => n.checked_mul(length as usize),
            None => None
        }
    }
}

/// The maximum starting number of pixels in the pixel buffer, might want to tweak this.
///
/// For images that specify large sizes, we don't allocate the full buffer right away
/// to somewhat mitigate trying to make the decoder run out of memory by sending a bogus image.
/// This is somewhat of a workaroud as ideally we would check against the expected file size
/// but that's not possible through the Read and Seek traits alone and would require the encoder
/// to provided with it from the caller.
///
/// NOTE: This is multiplied by 3 or 4 depending on the number of channels to get the maximum
/// starting buffer size. This amounts to about 134 mb for a buffer with 4 channels.
const MAX_INITIAL_PIXELS: usize = 8192 * 4096;

/// Sets all bytes in an mutable iterator over slices of bytes to 0.
fn blank_bytes<'a, T: Iterator<Item=&'a mut [u8]>>(iterator: T) {
    for chunk in iterator {
        for b in chunk {
            *b = 0;
        }
    }
}

/// Extend the buffer to `full_size`, copying existing data to the end of the buffer. Returns slice
/// pointing to the part of the buffer that is not yet filled in.
///
/// If blank is true, the bytes in the new buffer that are not filled in are set to 0.
/// This is used for rle-encoded images as the decoding process for these may not fill in all the
/// pixels.
///
/// As BMP images are usually stored with the rows upside-down we have to write the image data
/// starting at the end of the buffer and thus we have to make sure the existing data is put at the
/// end of the buffer.
#[inline(never)]
#[cold]
fn extend_buffer(buffer: &mut Vec<u8>, full_size: usize, blank: bool) -> &mut [u8] {
    let old_size = buffer.len();
    let extend = full_size - buffer.len();

    buffer.extend(repeat(0xFF).take(extend));

    let buffer_len = buffer.len();

    let ret = if extend >= old_size {
        // If the full buffer length is more or equal to twice the initial one, we can simply
        // copy the data in the lower part of the buffer to the end of it and input from there.
        {
            let (lower, upper) = buffer.split_at_mut(old_size);
            let upper_len = upper.len();
            let lower_len = lower.len();

            upper[upper_len - lower_len..].copy_from_slice(&lower);
        }

        &mut buffer[..buffer_len - old_size]
    } else {
        // If the full size is less than twice the initial buffer, we have to
        // copy in two steps

        // First we copy the data that fits into the bit we extended.
        let (lower, upper) = buffer.split_at_mut(old_size);
        let upper_len = upper.len();
        let lower_len = lower.len();
        upper.copy_from_slice(&lower[lower_len - upper_len..]);

        // Then we slide the data that hasn't been copied yet to the top of the buffer
        let (new, old) = lower.split_at_mut(extend);
        let new_len = new.len();
        let old_len = old.len();
        old.copy_from_slice(&new[new_len - old_len..]);
        new
    };
    if blank {
        for b in ret.iter_mut() {
            *b = 0;
        }
    };
    ret
}

/// Call the provided function on each row of the provided buffer, returning Err if the provided
/// function returns an error, extends the buffer if it's not large enough.
fn with_rows<F>(buffer: &mut Vec<u8>, width: i32, height: i32, channels: usize, top_down: bool, mut func: F)
                -> io::Result<()> where F: FnMut(&mut [u8]) -> io::Result<()>  {
    // An overflow should already have been checked for when this is called,
    // though we check anyhow, as it somehow seems to increase performance slightly.
    let row_width = channels.checked_mul(width as usize).unwrap();
    let full_image_size = row_width.checked_mul(height as usize).unwrap();

    if !top_down {
        for row in buffer.chunks_mut(row_width).rev() {
            try!(func(row));
        }

        // If we need more space, extend the buffer.
        if buffer.len() < full_image_size {
            let new_space = extend_buffer(buffer, full_image_size, false);
            for row in new_space.chunks_mut(row_width).rev() {
                try!(func(row));
            }
        }
    } else {
        for row in buffer.chunks_mut(row_width) {
            try!(func(row));
        }
        if buffer.len() < full_image_size {
            // If the image is stored in top-down order, we can simply use the extend function
            // from vec to extend the buffer..
            let extend = full_image_size - buffer.len();
            buffer.extend(repeat(0xFF).take(extend));
            let len = buffer.len();
            for row in buffer[len - row_width..].chunks_mut(row_width) {
                try!(func(row));
            }
        };
    }
    Ok(())
}


fn set_8bit_pixel_run<'a, T: Iterator<Item=&'a u8>>(pixel_iter: &mut ChunksMut<u8>,
                                                    palette: &[(u8, u8, u8)],
                                                    indices: T, n_pixels: usize) -> bool {
    for idx in indices.take(n_pixels) {
        if let Some(pixel) = pixel_iter.next() {
            let (r, g, b) = palette[*idx as usize];
            pixel[0] = r;
            pixel[1] = g;
            pixel[2] = b;
        } else {
            return false;
        }
    }
    true
}

fn set_4bit_pixel_run<'a, T: Iterator<Item=&'a u8>>(pixel_iter: &mut ChunksMut<u8>,
                                                    palette: &[(u8, u8, u8)],
                                                    indices: T, mut n_pixels: usize) -> bool {
    for idx in indices {
        macro_rules! set_pixel {
            ($i:expr) => (
                if n_pixels == 0 {
                    break;
                }
                if let Some(pixel) = pixel_iter.next() {
                    let (r, g, b) = palette[$i as usize];
                    pixel[0] = r;
                    pixel[1] = g;
                    pixel[2] = b;
                } else {
                    return false;
                }
                n_pixels -= 1;
            )
        }
        set_pixel!(idx >> 4);
        set_pixel!(idx & 0xf);
    }
    true
}

fn set_1bit_pixel_run<'a, T: Iterator<Item=&'a u8>>(pixel_iter: &mut ChunksMut<u8>,
                                                    palette: &[(u8, u8, u8)],
                                                    indices: T) {
    for idx in indices {
        let mut bit = 0x80;
        loop {
            if let Some(pixel) = pixel_iter.next() {
                let (r, g, b) = palette[((idx & bit) != 0) as usize];
                pixel[0] = r;
                pixel[1] = g;
                pixel[2] = b;
            } else {
                return
            }

            bit >>= 1;
            if bit == 0 {
                break;
            }
        }
    }
}

#[derive(PartialEq, Eq)]
struct Bitfield {
    shift: u32,
    len: u32,
}

impl Bitfield {
    fn from_mask(mask: u32, max_len: u32) -> ImageResult<Bitfield> {
        if mask == 0 {
            return Ok(Bitfield { shift: 0, len: 0 })
        }
        let mut shift = mask.trailing_zeros();
        let mut len = (!(mask >> shift)).trailing_zeros();
        if len != mask.count_ones() {
            return Err(ImageError::FormatError("Non-contiguous bitfield mask".to_string()))
        }
        if len + shift > max_len {
            return Err(ImageError::FormatError("Invalid bitfield mask".to_string()))
        }
        if len > 8 {
            shift += len - 8;
            len = 8;
        }
        Ok(Bitfield { shift: shift, len: len })
    }

    fn read(&self, data: u32) -> u8 {
        let data = data >> self.shift;
        match self.len {
            1 => ((data & 0b1) * 0xff) as u8,
            2 => ((data & 0b11) * 0x55) as u8,
            3 => LOOKUP_TABLE_3_BIT_TO_8_BIT[(data & 0b111) as usize],
            4 => LOOKUP_TABLE_4_BIT_TO_8_BIT[(data & 0b1111) as usize],
            5 => LOOKUP_TABLE_5_BIT_TO_8_BIT[(data & 0b11111) as usize],
            6 => LOOKUP_TABLE_6_BIT_TO_8_BIT[(data & 0b111111) as usize],
            7 => ((data & 0x7f) << 1 | (data & 0x7f) >> 6) as u8,
            8 => (data & 0xff) as u8,
            _ => panic!()
        }
    }
}

#[derive(PartialEq, Eq)]
struct Bitfields {
    r: Bitfield,
    g: Bitfield,
    b: Bitfield,
    a: Bitfield,
}

impl Bitfields {
    fn from_mask(r_mask: u32, g_mask: u32, b_mask: u32, a_mask: u32, max_len: u32) -> ImageResult<Bitfields> {
        let bitfields = Bitfields {
            r: try!(Bitfield::from_mask(r_mask, max_len)),
            g: try!(Bitfield::from_mask(g_mask, max_len)),
            b: try!(Bitfield::from_mask(b_mask, max_len)),
            a: try!(Bitfield::from_mask(a_mask, max_len)),
        };
        if bitfields.r.len == 0 || bitfields.g.len == 0 || bitfields.b.len == 0 {
            return Err(ImageError::FormatError("Missing bitfield mask".to_string()))
        }
        Ok(bitfields)
    }
}

/// A bmp decoder
pub struct BMPDecoder<R> {
    r: R,

    bmp_header_type: BMPHeaderType,

    width: i32,
    height: i32,
    data_offset: u64,
    top_down: bool,
    no_file_header: bool,
    add_alpha_channel: bool,
    has_loaded_metadata: bool,
    image_type: ImageType,

    bit_count: u16,
    colors_used: u32,
    palette: Option<Vec<(u8, u8, u8)>>,
    bitfields: Option<Bitfields>,
}

enum RLEInsn {
    EndOfFile,
    EndOfRow,
    Delta(u8, u8),
    Absolute(u8, Vec<u8>),
    PixelRun(u8, u8),
}

struct RLEInsnIterator<'a, R: 'a + Read> {
    r: &'a mut R,
    image_type: ImageType,
}

impl<'a, R: Read> Iterator for RLEInsnIterator<'a, R> {
    type Item = RLEInsn;

    fn next(&mut self) -> Option<RLEInsn> {
        let control_byte = match self.r.read_u8() {
            Ok(b) => b,
            Err(_) => return None
        };

        match control_byte {
            RLE_ESCAPE => {
                let op = match self.r.read_u8() {
                    Ok(b) => b,
                    Err(_) => return None
                };

                match op {
                    RLE_ESCAPE_EOL => Some(RLEInsn::EndOfRow),
                    RLE_ESCAPE_EOF => Some(RLEInsn::EndOfFile),
                    RLE_ESCAPE_DELTA => {
                        let xdelta = match self.r.read_u8() {
                            Ok(n) => n,
                            Err(_) => return None
                        };
                        let ydelta = match self.r.read_u8() {
                            Ok(n) => n,
                            Err(_) => return None
                        };
                        Some(RLEInsn::Delta(xdelta, ydelta))
                    },
                    _ => {
                        let mut length = op as usize;
                        if self.image_type == ImageType::RLE4 {
                            length = (length + 1) / 2;
                        }
                        length += length & 1;
                        let mut buffer = vec![0; length];
                        match self.r.read_exact(&mut buffer) {
                            Ok(()) => Some(RLEInsn::Absolute(op, buffer)),
                            Err(_) => None
                        }
                    }
                }
            },
            _ => {
                match self.r.read_u8() {
                    Ok(palette_index) => {
                        Some(RLEInsn::PixelRun(control_byte, palette_index))
                    },
                    Err(_) => None
                }
            }
        }
    }
}

impl<R: Read + Seek> BMPDecoder<R> {
    /// Create a new decoder that decodes from the stream ```r```
    pub fn new(r: R) -> BMPDecoder<R> {
        BMPDecoder {
            r: r,

            bmp_header_type: BMPHeaderType::InfoHeader,

            width: 0,
            height: 0,
            data_offset: 0,
            top_down: false,
            no_file_header: false,
            add_alpha_channel: false,
            has_loaded_metadata: false,
            image_type: ImageType::Palette,

            bit_count: 0,
            colors_used: 0,
            palette: None,
            bitfields: None,
        }
    }

    #[cfg(feature = "ico")]
    #[doc(hidden)]
    pub fn reader(&mut self) -> &mut R {
        &mut self.r
    }

    fn read_file_header(&mut self) -> ImageResult<()> {
        if self.no_file_header {
            return Ok(())
        }
        let mut signature = [0; 2];
        try!(self.r.read_exact(&mut signature));

        if signature != b"BM"[..] {
            return Err(ImageError::FormatError("BMP signature not found".to_string()));
        }

        // The next 8 bytes represent file size, followed the 4 reserved bytes
        // We're not interesting these values
        try!(self.r.read_u32::<LittleEndian>());
        try!(self.r.read_u32::<LittleEndian>());

        self.data_offset = try!(self.r.read_u32::<LittleEndian>()) as u64;

        Ok(())
    }

    /// Read BITMAPCOREHEADER https://msdn.microsoft.com/en-us/library/vs/alm/dd183372(v=vs.85).aspx
    ///
    /// returns Err if any of the values are invalid.
    fn read_bitmap_core_header(&mut self) ->ImageResult<()> {
        // As height/width values in BMP files with core headers are only 16 bits long,
        // they won't be larger than `MAX_WIDTH_HEIGHT`.
        self.width  = try!(self.r.read_u16::<LittleEndian>()) as i32;
        self.height = try!(self.r.read_u16::<LittleEndian>()) as i32;

        try!(check_for_overflow(self.width, self.height, self.num_channels()));

        // Number of planes (format specifies that this should be 1).
        if try!(self.r.read_u16::<LittleEndian>()) != 1 {
            return Err(ImageError::FormatError("Invalid number of planes.".to_string()));
        }

        self.bit_count = try!(self.r.read_u16::<LittleEndian>());
        self.image_type = match self.bit_count {
            1 | 4 | 8 => ImageType::Palette,
            24 => ImageType::RGB24,
            _ => return Err(ImageError::FormatError("Invalid bit count".to_string())),
        };

        Ok(())
    }

    /// Read BITMAPINFOHEADER https://msdn.microsoft.com/en-us/library/vs/alm/dd183376(v=vs.85).aspx
    /// or BITMAPV{2|3|4|5}HEADER.
    ///
    /// returns Err if any of the values are invalid.
    fn read_bitmap_info_header(&mut self) -> ImageResult<()> {
        self.width  = try!(self.r.read_i32::<LittleEndian>());
        self.height = try!(self.r.read_i32::<LittleEndian>());

        // Width can not be negative
        if self.width < 0 {
            return Err(ImageError::FormatError("Negative width".to_string()));
        } else if self.width > MAX_WIDTH_HEIGHT || self.height > MAX_WIDTH_HEIGHT {
            // Limit very large image sizes to avoid OOM issues. Images with these sizes are
            // unlikely to be valid anyhow.
            return Err(ImageError::FormatError("Image too large".to_string()));
        }

        if self.height == i32::min_value() {
            return Err(ImageError::FormatError("Invalid height".to_string()));
        }

        // A negative height indicates a top-down DIB.
        if self.height < 0 {
            self.height *= -1;
            self.top_down = true;
        }

        try!(check_for_overflow(self.width, self.height, self.num_channels()));

        // Number of planes (format specifies that this should be 1).
        if try!(self.r.read_u16::<LittleEndian>()) != 1 {
            return Err(ImageError::FormatError("Invalid number of planes.".to_string()));
        }

        self.bit_count = try!(self.r.read_u16::<LittleEndian>());
        let image_type_u32 = try!(self.r.read_u32::<LittleEndian>());

        // Top-down dibs can not be compressed.
        if self.top_down && image_type_u32 != 0 && image_type_u32 != 3 {
            return Err(ImageError::FormatError("Invalid image type for top-down image."
                                               .to_string()));
        }
        self.image_type = match image_type_u32 {
            0 => match self.bit_count {
                1 | 4 | 8 => ImageType::Palette,
                16 => ImageType::RGB16,
                24 => ImageType::RGB24,
                32 => if self.add_alpha_channel { ImageType::RGBA32 } else { ImageType::RGB32 },
                _ => return Err(ImageError::FormatError("Invalid RGB bit count".to_string())),
            },
            1 => match self.bit_count {
                8 => ImageType::RLE8,
                _ => return Err(ImageError::FormatError("Invalid RLE8 bit count".to_string())),
            },
            2 => match self.bit_count {
                4 => ImageType::RLE4,
                _ => return Err(ImageError::FormatError("Invalid RLE4 bit count".to_string())),
            },
            3 => match self.bit_count {
                16 => ImageType::Bitfields16,
                32 => ImageType::Bitfields32,
                _ => return Err(ImageError::FormatError("Invalid bitfields bit count".to_string())),
            },
            // PNG and JPEG not implemented yet.
            _  => return Err(ImageError::UnsupportedError("Unsupported image type".to_string())),
        };

        // The next 12 bytes represent data array size in bytes,
        // followed the horizontal and vertical printing resolutions
        // We will calculate the pixel array size using width & height of image
        // We're not interesting the horz or vert printing resolutions
        try!(self.r.read_u32::<LittleEndian>());
        try!(self.r.read_u32::<LittleEndian>());
        try!(self.r.read_u32::<LittleEndian>());

        self.colors_used = try!(self.r.read_u32::<LittleEndian>());

        // The next 4 bytes represent number of "important" colors
        // We're not interested in this value, so we'll skip it
        try!(self.r.read_u32::<LittleEndian>());

        Ok(())
    }


    fn read_bitmasks(&mut self) -> ImageResult<()> {
        let r_mask = try!(self.r.read_u32::<LittleEndian>());
        let g_mask = try!(self.r.read_u32::<LittleEndian>());
        let b_mask = try!(self.r.read_u32::<LittleEndian>());

        let a_mask = match self.bmp_header_type {
            BMPHeaderType::V3Header | BMPHeaderType::V4Header | BMPHeaderType::V5Header => {
                try!(self.r.read_u32::<LittleEndian>())
            },
            _ => 0
        };

        self.bitfields = match self.image_type {
            ImageType::Bitfields16 => Some(try!(Bitfields::from_mask(r_mask, g_mask, b_mask, a_mask, 16))),
            ImageType::Bitfields32 => Some(try!(Bitfields::from_mask(r_mask, g_mask, b_mask, a_mask, 32))),
            _ => None
        };

        if self.bitfields.is_some() && a_mask != 0 {
            self.add_alpha_channel = true;
        }

        Ok(())
    }

    fn read_metadata(&mut self) -> ImageResult<()> {
        if !self.has_loaded_metadata {
            try!(self.read_file_header());
            let bmp_header_offset = try!(self.r.seek(SeekFrom::Current(0)));
            let bmp_header_size = try!(self.r.read_u32::<LittleEndian>());
            let bmp_header_end = bmp_header_offset + bmp_header_size as u64;

            self.bmp_header_type = match bmp_header_size {
                BITMAPCOREHEADER_SIZE => BMPHeaderType::CoreHeader,
                BITMAPINFOHEADER_SIZE => BMPHeaderType::InfoHeader,
                BITMAPV2HEADER_SIZE => BMPHeaderType::V2Header,
                BITMAPV3HEADER_SIZE => BMPHeaderType::V3Header,
                BITMAPV4HEADER_SIZE => BMPHeaderType::V4Header,
                BITMAPV5HEADER_SIZE => BMPHeaderType::V5Header,
                _ => return Err(ImageError::UnsupportedError("Unsupported Bitmap Header".to_string()))
            };

            match self.bmp_header_type {
                BMPHeaderType::CoreHeader => {
                    try!(self.read_bitmap_core_header());
                },
                BMPHeaderType::InfoHeader | BMPHeaderType::V2Header | BMPHeaderType::V3Header | BMPHeaderType::V4Header | BMPHeaderType::V5Header => {
                    try!(self.read_bitmap_info_header());
                }
            };

            match self.image_type {
                ImageType::Bitfields16 | ImageType::Bitfields32 => try!(self.read_bitmasks()),
                _ => { }
            };

            try!(self.r.seek(SeekFrom::Start(bmp_header_end)));

            match self.image_type {
                ImageType::Palette | ImageType::RLE4 | ImageType::RLE8 => try!(self.read_palette()),
                _ => { }
            };

            if self.no_file_header {
                // Use the offset of the end of metadata instead of reading a BMP file header.
                self.data_offset = try!(self.r.seek(SeekFrom::Current(0)));
            }

            self.has_loaded_metadata = true;
        }
        Ok(())
    }

    #[cfg(feature = "ico")]
    #[doc(hidden)]
    pub fn read_metadata_in_ico_format(&mut self) -> ImageResult<()> {
        self.no_file_header = true;
        self.add_alpha_channel = true;
        try!(self.read_metadata());

        // The height field in an ICO file is doubled to account for the AND mask
        // (whether or not an AND mask is actually present).
        self.height /= 2;
        Ok(())
    }

    fn get_palette_size(&mut self) -> ImageResult<usize> {
        match self.colors_used {
            0 => Ok(1 << self.bit_count),
            _ => {
                if self.colors_used > 1 << self.bit_count {
                    return Err(ImageError::FormatError(format!(
                        "Palette size {} exceeds maximum size for BMP with bit count of {}",
                        self.colors_used, self.bit_count
                    )))
                }
                Ok(self.colors_used as usize)
            }
        }
    }

    fn bytes_per_color(&self) -> usize {
        match self.bmp_header_type {
            BMPHeaderType::CoreHeader => 3,
            _ => 4
        }
    }

    fn read_palette(&mut self) -> ImageResult<()> {
        const MAX_PALETTE_SIZE: usize = 256; // Palette indices are u8.

        let bytes_per_color = self.bytes_per_color();
        let palette_size = try!(self.get_palette_size());
        let max_length = MAX_PALETTE_SIZE * bytes_per_color;

        let length = palette_size * bytes_per_color;
        let mut buf = Vec::with_capacity(max_length);

        // Resize and read the palette entries to the buffer.
        // We limit the buffer to at most 256 colours to avoid any oom issues as
        // 8-bit images can't reference more than 256 indexes anyhow.
        buf.resize(cmp::min(length, max_length), 0);
        try!(self.r.by_ref().read_exact(&mut buf));

        // Allocate 256 entries even if palette_size is smaller, to prevent corrupt files from
        // causing an out-of-bounds array access.
        if length < max_length {
            buf.resize(max_length, 0);
        } else if length > max_length {
            // Ignore any excess palette colors.
            try!(self.r.seek(SeekFrom::Current((length - max_length) as i64)));
        };

        let p: Vec<(u8, u8, u8)> = (0..MAX_PALETTE_SIZE).map(|i| {
            let b = buf[bytes_per_color * i];
            let g = buf[bytes_per_color * i + 1];
            let r = buf[bytes_per_color * i + 2];
            (r, g, b)
        }).collect();

        self.palette = Some(p);

        Ok(())
    }

    fn num_channels(&self) -> usize {
        if self.add_alpha_channel { 4 } else { 3 }
    }

    /// Create a buffer to hold the decoded pixel data.
    ///
    /// The buffer will be large enough to hold the whole image if it requires less than
    /// `MAX_INITIAL_PIXELS` times the number of channels bytes (adjusted to line up with the
    /// width of a row).
    fn create_pixel_data(&self) -> Vec<u8> {
        let row_width = self.num_channels() * self.width as usize;
        let max_pixels = self.num_channels() * MAX_INITIAL_PIXELS;
        // Make sure the maximum size is whole number of rows.
        let max_starting_size = max_pixels + row_width - (max_pixels % row_width);
        // The buffer has its bytes initilally set to 0xFF as the ICO decoder relies on it.
        vec![0xFF; cmp::min(
            row_width * self.height as usize,
            max_starting_size)]
    }

    fn rows<'a>(&self, pixel_data: &'a mut [u8]) -> RowIterator<'a> {
        let stride = self.width as usize * self.num_channels();
        if self.top_down {
            RowIterator{ chunks: Chunker::FromTop(pixel_data.chunks_mut(stride)) }
        } else {
            RowIterator{ chunks: Chunker::FromBottom(pixel_data.chunks_mut(stride).rev()) }
        }
    }

    fn read_palettized_pixel_data(&mut self) -> ImageResult<Vec<u8>> {
        let mut pixel_data = self.create_pixel_data();
        let num_channels = self.num_channels();
        let row_byte_length = ((self.bit_count as u32 * self.width as u32 + 31) / 32 * 4) as usize;
        let mut indices = vec![0; row_byte_length];
        let palette = self.palette.as_ref().unwrap();
        let bit_count = self.bit_count;
        let reader = &mut self.r;
        let width = self.width as usize;

        try!(reader.seek(SeekFrom::Start(self.data_offset)));

        try!(with_rows(&mut pixel_data, self.width, self.height, num_channels, self.top_down, |row| {
            try!(reader.read_exact(&mut indices));
            let mut pixel_iter = row.chunks_mut(num_channels);
<<<<<<< HEAD
            match bit_count {
                1 => { set_1bit_pixel_run(&mut pixel_iter, &palette, indices.iter()); },
                4 => { set_4bit_pixel_run(&mut pixel_iter, &palette, indices.iter(), width); },
                8 => { set_8bit_pixel_run(&mut pixel_iter, &palette, indices.iter(), width); },
=======
            match self.bit_count {
                1 => { set_1bit_pixel_run(&mut pixel_iter, palette, indices.iter()); },
                4 => { set_4bit_pixel_run(&mut pixel_iter, palette, indices.iter(), self.width as usize); },
                8 => { set_8bit_pixel_run(&mut pixel_iter, palette, indices.iter(), self.width as usize); },
>>>>>>> c7818e9e
                _ => panic!(),
            };
            Ok(())
        }));

        Ok(pixel_data)
    }

    fn read_16_bit_pixel_data(&mut self, bitfields: Option<&Bitfields>) -> ImageResult<Vec<u8>> {
        let mut pixel_data = self.create_pixel_data();
        let num_channels = self.num_channels();
        let row_padding_len = self.width as usize % 2 * 2;
        let row_padding = &mut [0; 2][..row_padding_len];
        let bitfields = match bitfields {
            Some(b) => b,
            None => self.bitfields.as_ref().unwrap()
        };
        let reader = &mut self.r;

        try!(reader.seek(SeekFrom::Start(self.data_offset)));

        try!(with_rows(&mut pixel_data, self.width, self.height, num_channels, self.top_down, |row| {
            for pixel in row.chunks_mut(num_channels) {
                let data = try!(reader.read_u16::<LittleEndian>()) as u32;

                pixel[0] = bitfields.r.read(data);
                pixel[1] = bitfields.g.read(data);
                pixel[2] = bitfields.b.read(data);
                if num_channels == 4 {
                    pixel[3] = bitfields.a.read(data);
                }
            }
            reader.read_exact(row_padding)
        }));

        Ok(pixel_data)
    }

    /// Read image data from a reader in 32-bit formats that use bitfields.
    fn read_32_bit_pixel_data(&mut self) -> ImageResult<Vec<u8>> {
        let mut pixel_data = self.create_pixel_data();
        let num_channels = self.num_channels();

        let bitfields = self.bitfields.as_ref().unwrap();

        let mut reader = &mut self.r;
        try!(reader.seek(SeekFrom::Start(self.data_offset)));

        try!(with_rows(&mut pixel_data, self.width, self.height, num_channels, self.top_down, |row| {
            for pixel in row.chunks_mut(num_channels) {
                let data = try!(reader.read_u32::<LittleEndian>());

                pixel[0] = bitfields.r.read(data);
                pixel[1] = bitfields.g.read(data);
                pixel[2] = bitfields.b.read(data);
                if num_channels == 4 {
                    pixel[3] = bitfields.a.read(data);
                }
            }
            Ok(())
        }));

        Ok(pixel_data)
    }

    /// Read image data from a reader where the colours are stored as 8-bit values (24 or 32-bit).
    fn read_full_byte_pixel_data(&mut self, format: FormatFullBytes) -> ImageResult<Vec<u8>> {
        let mut pixel_data = self.create_pixel_data();
        let num_channels = self.num_channels();
        let row_padding_len = match format {
            FormatFullBytes::FormatRGB24 => (4 - (self.width as usize * 3) % 4) % 4,
            _ => 0
        };
        let row_padding = &mut [0; 4][..row_padding_len];

        try!(self.r.seek(SeekFrom::Start(self.data_offset)));

        let reader = &mut self.r;

        try!(with_rows(&mut pixel_data, self.width, self.height, num_channels, self.top_down, |row| {
            for pixel in row.chunks_mut(num_channels) {

                if format == FormatFullBytes::Format888 {
                    try!(reader.read_u8());
                }

                // Read the colour values (b, g, r).
                // Reading 3 bytes and reversing them is significantly faster than reading one
                // at a time.
                try!(reader.read_exact(&mut pixel[0..3]));
                pixel[0..3].reverse();

                if format == FormatFullBytes::FormatRGB32 {
                    try!(reader.read_u8());
                }

                // Read the alpha channel if present
                if format == FormatFullBytes::FormatRGBA32 {
                    try!(reader.read_exact(&mut pixel[3..4]));
                }
            }
            reader.read_exact(row_padding)
        }));

        Ok(pixel_data)
    }

    fn read_rle_data(&mut self, image_type: ImageType) -> ImageResult<Vec<u8>> {
        // Seek to the start of the actual image data.
        try!(self.r.seek(SeekFrom::Start(self.data_offset)));

        let full_image_size = try!(
            num_bytes(self.width, self.height, self.num_channels())
                .ok_or_else(|| ImageError::FormatError("Image buffer would be too large!".to_owned()))
        );
        let mut pixel_data = self.create_pixel_data();
        let (skip_pixels, skip_rows, eof_hit) = try!(self.read_rle_data_step(&mut pixel_data, image_type, 0, 0));
        // Extend the buffer if there is still data left.
        // If eof_hit is true, it means that we hit an end-of-file marker in the last step and
        // we won't extend the buffer further to avoid small files with a large specified size causing memory issues.
        // This is only a rudamentary check, a file could still create a large buffer, but the
        // file would now have to at least have some data in it.
        if pixel_data.len() < full_image_size && !eof_hit {
            let new = extend_buffer(&mut pixel_data, full_image_size, true);
            try!(self.read_rle_data_step(new, image_type, skip_pixels, skip_rows));
        }
        Ok(pixel_data)
    }

    fn read_rle_data_step(&mut self, mut pixel_data: &mut [u8], image_type: ImageType, skip_pixels: u8, skip_rows: u8) -> ImageResult<(u8, u8, bool)> {
        let num_channels = self.num_channels();

        let mut delta_rows_left = 0;
        let mut delta_pixels_left = skip_pixels;
        let mut eof_hit = false;

        // Scope the borrowing of pixel_data by the row iterator.
        {
            // Handling deltas in the RLE scheme means that we need to manually
            // iterate through rows and pixels.  Even if we didn't have to handle
            // deltas, we have to ensure that a single runlength doesn't straddle
            // two rows.
            let mut row_iter = self.rows(&mut pixel_data);
            // If we have previously hit a delta value,
            // blank the rows that are to be skipped.
            blank_bytes((&mut row_iter).take(skip_rows.into()));
            let mut insns_iter = RLEInsnIterator{ r: &mut self.r, image_type: image_type };
            let p = self.palette.as_ref().unwrap();

            'row_loop: while let Some(row) = row_iter.next() {
                let mut pixel_iter = row.chunks_mut(num_channels);
                // Blank delta skipped pixels if any.
                blank_bytes((&mut pixel_iter).take(delta_pixels_left.into()));
                delta_pixels_left = 0;

                'rle_loop: loop {
                    if let Some(insn) = insns_iter.next() {
                        match insn {
                            RLEInsn::EndOfFile => {
                                blank_bytes(pixel_iter);
                                blank_bytes(row_iter);
                                eof_hit = true;
                                break 'row_loop;
                            },
                            RLEInsn::EndOfRow => {
                                blank_bytes(pixel_iter);
                                break 'rle_loop;
                            },
                            RLEInsn::Delta(x_delta, y_delta) => {
<<<<<<< HEAD
                                if y_delta > 0 {
                                    for n in 1..y_delta {
                                        if let Some(row) = row_iter.next() {
                                            // The msdn site on bitmap compression doesn't specify
                                            // what happens to the values skipped when encountering
                                            // a delta code, however IE and the windows image
                                            // preview seems to replace them with black pixels,
                                            // so we stick to that.
                                            for b in row {
                                                *b = 0;
                                            }
                                        } else {
                                            delta_pixels_left = x_delta;
                                            // We've reached the end of the buffer.
                                            delta_rows_left = y_delta - n;
                                            break 'row_loop;
                                        }
                                    }
                                }

                                for _ in 0..x_delta {
                                    if let Some(pixel) = pixel_iter.next() {
                                        for b in pixel {
                                            *b = 0;
=======
                                for _ in 0..x_delta {
                                    if pixel_iter.next().is_none() {
                                        // We can't go any further in this row.
                                        break;
                                    }
                                }

                                if y_delta > 0 {
                                    for _ in 1..y_delta {
                                        if row_iter.next().is_none() {
                                            // We've reached the end of the image.
                                            break 'row_loop;
>>>>>>> c7818e9e
                                        }
                                    } else {
                                        // We can't go any further in this row.
                                        break;
                                    }
                                }
                            },
                            RLEInsn::Absolute(length, indices) => {
                                // Absolute mode cannot span rows, so if we run
                                // out of pixels to process, we should stop
                                // processing the image.
                                match image_type {
                                    ImageType::RLE8 => {
                                        if !set_8bit_pixel_run(&mut pixel_iter,
                                                               p,
                                                               indices.iter(),
                                                               length as usize) {
                                            break 'row_loop;
                                        }
                                    },
                                    ImageType::RLE4 => {
                                        if !set_4bit_pixel_run(&mut pixel_iter,
                                                               p,
                                                               indices.iter(),
                                                               length as usize) {
                                            break 'row_loop;
                                        }
                                    },
                                    _ => panic!(),
                                }
                            },
                            RLEInsn::PixelRun(n_pixels, palette_index) => {
                                // A pixel run isn't allowed to span rows, but we
                                // simply continue on to the next row if we run
                                // out of pixels to set.
                                match image_type {
                                    ImageType::RLE8 => {
                                        if !set_8bit_pixel_run(&mut pixel_iter,
                                                               p,
                                                               repeat(&palette_index),
                                                               n_pixels as usize) {
                                            break 'rle_loop;
                                        }
                                    },
                                    ImageType::RLE4 => {
                                        if !set_4bit_pixel_run(&mut pixel_iter,
                                                               p,
                                                               repeat(&palette_index),
                                                               n_pixels as usize) {
                                            break 'rle_loop;
                                        }
                                    },
                                    _ => panic!()
                                }
                            }
                        }
                    } else {
                        // We ran out of data while we still had rows to fill in.
                        return Err(ImageError::FormatError("Not enough RLE data".to_string()))
                    }
                }
            }

        }
        Ok((delta_pixels_left, delta_rows_left, eof_hit))
    }

    fn read_image_data(&mut self) -> ImageResult<Vec<u8>> {
        match self.image_type {
            ImageType::Palette => self.read_palettized_pixel_data(),
            ImageType::RGB16 => self.read_16_bit_pixel_data(Some(&R5_G5_B5_COLOR_MASK)),
            ImageType::RGB24 => self.read_full_byte_pixel_data(FormatFullBytes::FormatRGB24),
            ImageType::RGB32 => self.read_full_byte_pixel_data(FormatFullBytes::FormatRGB32),
            ImageType::RGBA32 => self.read_full_byte_pixel_data(FormatFullBytes::FormatRGBA32),
            ImageType::RLE8 => self.read_rle_data(ImageType::RLE8),
            ImageType::RLE4 => self.read_rle_data(ImageType::RLE4),
            ImageType::Bitfields16 => {
                match self.bitfields {
                    Some(_) => self.read_16_bit_pixel_data(None),
                    None => Err(ImageError::FormatError("Missing 16-bit bitfield masks".to_string()))
                }
            },
            ImageType::Bitfields32 => {
                match self.bitfields {
                    Some(R8_G8_B8_COLOR_MASK) => {
                        self.read_full_byte_pixel_data(FormatFullBytes::Format888)
                    },
                    Some(_) => self.read_32_bit_pixel_data(),
                    None => Err(ImageError::FormatError("Missing 32-bit bitfield masks".to_string()))
                }
            },
        }
    }
}

impl<R: Read + Seek> ImageDecoder for BMPDecoder<R> {
    fn dimensions(&mut self) -> ImageResult<(u32, u32)> {
        try!(self.read_metadata());
        Ok((self.width as u32, self.height as u32))
    }

    fn colortype(&mut self) -> ImageResult<ColorType> {
        try!(self.read_metadata());
        if self.add_alpha_channel {
            Ok(ColorType::RGBA(8))
        } else {
            Ok(ColorType::RGB(8))
        }
    }

    fn row_len(&mut self) -> ImageResult<usize> {
        try!(self.read_metadata());
        Ok(3 * self.width as usize)
    }

    fn read_scanline(&mut self, _buf: &mut [u8]) -> ImageResult<u32> {
        unimplemented!();
    }

    fn read_image(&mut self) -> ImageResult<DecodingResult> {
        try!(self.read_metadata());
        self.read_image_data().map(DecodingResult::U8)
    }
}

#[cfg(test)]
mod test {
    use super::Bitfield;

    #[test]
    fn test_bitfield_len() {
        for len in 1..9 {
            let bitfield = Bitfield { shift: 0, len: len };
            for i in 0..(1 << len) {
                let read = bitfield.read(i);
                let calc = (i as f64 / ((1 << len) - 1) as f64 * 255f64).round() as u8;
                if read != calc {
                    println!("len:{} i:{} read:{} calc:{}", len, i, read, calc);
                }
                assert_eq!(read, calc);
            }
        }
    }
}<|MERGE_RESOLUTION|>--- conflicted
+++ resolved
@@ -734,6 +734,7 @@
         let max_length = MAX_PALETTE_SIZE * bytes_per_color;
 
         let length = palette_size * bytes_per_color;
+        let max_length = MAX_PALETTE_SIZE * bytes_per_color;
         let mut buf = Vec::with_capacity(max_length);
 
         // Resize and read the palette entries to the buffer.
@@ -807,21 +808,13 @@
         try!(with_rows(&mut pixel_data, self.width, self.height, num_channels, self.top_down, |row| {
             try!(reader.read_exact(&mut indices));
             let mut pixel_iter = row.chunks_mut(num_channels);
-<<<<<<< HEAD
-            match bit_count {
-                1 => { set_1bit_pixel_run(&mut pixel_iter, &palette, indices.iter()); },
-                4 => { set_4bit_pixel_run(&mut pixel_iter, &palette, indices.iter(), width); },
-                8 => { set_8bit_pixel_run(&mut pixel_iter, &palette, indices.iter(), width); },
-=======
             match self.bit_count {
                 1 => { set_1bit_pixel_run(&mut pixel_iter, palette, indices.iter()); },
                 4 => { set_4bit_pixel_run(&mut pixel_iter, palette, indices.iter(), self.width as usize); },
                 8 => { set_8bit_pixel_run(&mut pixel_iter, palette, indices.iter(), self.width as usize); },
->>>>>>> c7818e9e
                 _ => panic!(),
-            };
-            Ok(())
-        }));
+            }
+        }
 
         Ok(pixel_data)
     }
@@ -987,7 +980,6 @@
                                 break 'rle_loop;
                             },
                             RLEInsn::Delta(x_delta, y_delta) => {
-<<<<<<< HEAD
                                 if y_delta > 0 {
                                     for n in 1..y_delta {
                                         if let Some(row) = row_iter.next() {
@@ -1012,20 +1004,6 @@
                                     if let Some(pixel) = pixel_iter.next() {
                                         for b in pixel {
                                             *b = 0;
-=======
-                                for _ in 0..x_delta {
-                                    if pixel_iter.next().is_none() {
-                                        // We can't go any further in this row.
-                                        break;
-                                    }
-                                }
-
-                                if y_delta > 0 {
-                                    for _ in 1..y_delta {
-                                        if row_iter.next().is_none() {
-                                            // We've reached the end of the image.
-                                            break 'row_loop;
->>>>>>> c7818e9e
                                         }
                                     } else {
                                         // We can't go any further in this row.
