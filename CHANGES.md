--- conflicted
+++ resolved
@@ -8,7 +8,6 @@
 
 ## Changes
 
-<<<<<<< HEAD
 ### Version 0.23.0-preview.0
 
 This major release intends to improve the interface with regards to handling of
@@ -57,7 +56,6 @@
 - Introduced `PixelDensity` and `PixelDensityUnit` to store DPI information in
   formats that support encoding this form of metadata (e.g. in `jpeg`).
 
-=======
 ### Version 0.22.4
 
 - Added in-place variants for flip and rotate operations.
@@ -68,7 +66,6 @@
 - The PNG encoder errors on unsupported color types where it had previously
   silently swapped color channels.
 - Enabled saving images as `gif` with `save_buffer`.
->>>>>>> cf0cb54e
 
 ### Version 0.22.3
 
